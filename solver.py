from collections import defaultdict
from typing import Optional
from typing_extensions import IntVar
from ortools.sat.python import cp_model
from cp2_types import (
    CourseInfo, ScheduleParams, CompletedClasses, CourseRequest, Schedule, Id, Index, VarMap1D, VarMap2D, VarMap3D
)

PRECOLLEGE_SEM: Index = 0

def generate_schedule(
    all_courses: list[CourseInfo],
    course_requests: list[CourseRequest],
    completed_courses: list[CompletedClasses],
    schedule_params: ScheduleParams,
    verbose: bool = False,
) -> Optional[tuple[Schedule, dict[Id, list[tuple[Index, Index]]]]]:
    """ Attempt to generate a schedule from the inputs and print it. """
    if verbose:
        print('Constructing model...')
    generator = ScheduleGenerator(all_courses, course_requests, completed_courses, schedule_params)
    if verbose:
        print('Solving model...')
    if (soln := generator.solve(verbose=verbose)):
        schedule, course_id_to_requirement_index = soln
    else:
        print('Not possible to generate a schedule that meets the specifications!\n')
        return None

    num_semesters_without_precollege = len(schedule)-1
    num_courses_taken = sum(len(sem) for sem in schedule)
    if verbose:
        print(f'Solution found ({num_courses_taken} courses in {num_semesters_without_precollege} semesters)')
        print()

        for s, semester in enumerate(schedule):
            if s == 0:
                print('PRE-COLLEGE CREDITS:')
            else:
                print(f'SEMESTER {s}:')
            print('------------------')

            for course_id in semester:
                requirement_names = [
                    str(schedule_params.requirement_blocks[b][r])
                    for (b, r) in course_id_to_requirement_index[course_id]
                ]
                requirement_names_str = ', '.join(requirement_names)
                # Indicate double-counted courses with a star
                maybe_star = '*' if len(requirement_names) > 1 else ''
                print(f'+ {maybe_star}{course_id} (satisfies {requirement_names_str})')
            print()

    return schedule, course_id_to_requirement_index


class ScheduleGenerator:
    """
    Class that handles construction and solving of a CP model to generate a schedule.

    Attributes:
        `model: CpModel`    
            The CP model.

        `all_courses: list[CourseInfo]`
            A list of data for all courses.

        TODO...
    """
    # Data
    all_courses: list[CourseInfo]
    course_id_to_index: dict[Id, Index]
    schedule_params: ScheduleParams
    precollege_credits: set[Id]
    course_indices: range
    semester_indices: range
    semester_indices_with_precollege: range
    requirement_block_indices: range
    requirement_indices_of_block: list[range]
    
    # Model
    model: cp_model.CpModel
    num_double_counts: cp_model.IntVar
    num_courses_taken: cp_model.IntVar
    max_difficulty: cp_model.IntVar
    list_difficulties: list[cp_model.IntVar]
    takes_course: VarMap1D
    takes_course_in_sem: VarMap2D
    takes_course_by_sem: VarMap2D
    is_satisfied: VarMap2D
    satisfies: VarMap3D

    def __init__(
        self,
        all_courses: list[CourseInfo], 
        course_requests: list[CourseRequest],
        completed_courses: list[CompletedClasses],
        schedule_params: ScheduleParams,
    ) -> None:
        self.model = cp_model.CpModel()
        self.all_courses = all_courses
        self.course_id_to_index = {course_id['id']: c for c, course_id in enumerate(all_courses)}
        self.course_indices = range(len(all_courses))
        self.requirement_block_indices = range(len(schedule_params.requirement_blocks))
        self.requirement_indices_of_block = [
            range(len(schedule_params.requirement_blocks[b])) for b in self.requirement_block_indices
        ]
        self.course_requests = course_requests
        self.completed_courses = completed_courses
        self.precollege_credits = set(
            course.course_id for course in completed_courses if course.semester == PRECOLLEGE_SEM
        )
        self.schedule_params = schedule_params
        # Clean schedule_params.max_double_counts entries that are None (i.e., no limit)
        block_index_pairs = [
            (b1, b2) 
            for b1 in self.requirement_block_indices 
            for b2 in range(b1 + 1, len(self.requirement_block_indices))
        ]
        for b1, b2 in block_index_pairs:
            if schedule_params.max_double_counts[b1, b2] is None:
                # If we have unlimited double counts, we can upper bound by the smaller block size
                requirement_blocks = self.schedule_params.requirement_blocks
                min_block_size = min(len(requirement_blocks[b1]), len(requirement_blocks[b2]))
                schedule_params.max_double_counts[b1, b2] = min_block_size

        self.semester_indices = range(1, schedule_params.num_semesters+1)
        self.semester_indices_with_precollege = range(schedule_params.num_semesters+1)
        self.create_cp_vars()
        constraints = [
            self.link_takes_course_vars,
            self.link_satisfies_vars,
            self.satisfy_all_requirements_once,
            self.enforce_max_courses_per_semester,
            self.enforce_double_counting_rules,
            self.take_courses_at_most_once,
            self.must_take_course_to_count,
            self.courses_only_satisfy_requirements,
            self.no_double_counting_within_requirement_blocks,
            self.dont_take_unnecessary_courses,
            self.enforce_prerequisites,
            self.take_requested_courses,
            self.dont_assign_precollege_semester,
            self.too_many_courses_infeasible,
            self.take_completed_courses,
            self.take_min_amount_of_courses_per_semester,
            self.minimize_maximum_difficulty,
            self.dont_take_cross_listed_twice
        ]
        for constraint in constraints:
            constraint()

    def solve(self, num_threads=8, verbose=False) -> Optional[tuple[Schedule, dict[Id, list[tuple[Index, Index]]]]]:
        """
        Solve the model to return a schedule along with a mapping from each course Id c
        to a list of indices (b, r), indicating that course c satisfies requirement r
        of block b in the SemesterRequirements.
        """
        solver = cp_model.CpSolver()
        solver.parameters.num_search_workers = num_threads
        res = solver.Solve(self.model)
        if verbose:
            print(solver.ResponseStats())
        if res in [cp_model.OPTIMAL, cp_model.FEASIBLE]:
            schedule: Schedule = []
            course_ids_to_satisfied_block_req_indices: dict[Id, list[tuple[Index, Index]]] = {}
            for s in self.semester_indices_with_precollege:
                selected_course_indices: list[Index] = [
                    c for c in self.course_indices
                    if solver.Value(self.takes_course_in_sem[c, s]) == 1
                ]
                schedule.append(
                    [self.all_courses[c]['id'] for c in selected_course_indices]
                )
                course_ids_to_satisfied_block_req_indices |= {
                    self.all_courses[c]['id']: [
                        (b, r)
                        for b in self.requirement_block_indices
                        for r in self.requirement_indices_of_block[b]
                        if solver.Value(self.satisfies[c, b, r]) == 1
                    ]
                    for c in selected_course_indices
                }

            return schedule, course_ids_to_satisfied_block_req_indices

        else:
            return None

    def create_cp_vars(self) -> None:
        """ Initialize all CP variables. """
        model = self.model

        # number of times we double count
        self.num_double_counts = model.NewIntVar(0, sum(self.schedule_params.max_double_counts.values()), '')
        # takes_course_in_sem[c, s] is true iff we take c in semester s
        self.takes_course_in_sem = {
            (c, s): model.NewBoolVar('') 
            for c in self.course_indices 
            for s in self.semester_indices_with_precollege
        }
        # takes_course[c] is true iff we take c in any semester
        self.takes_course = {
            c: model.NewBoolVar('') 
            for c in self.course_indices 
        }
        # takes_course_by_sem[c, s] is true if we take c in semester s or earlier
        self.takes_course_by_sem = {
            (c, s): model.NewBoolVar('') 
            for c in self.course_indices 
            for s in self.semester_indices_with_precollege
        }
        # satisfies[c, b, r] is true iff course c satisfies requirements[r] for block b
        self.satisfies = {
            (c, b, r): model.NewBoolVar('')
            for c in self.course_indices
            for b in self.requirement_block_indices
            for r in self.requirement_indices_of_block[b]
        }
        # is_satisfied[b, r] is true if requirements[r] for block b is satisfied
        self.is_satisfied = {
            (b, r): model.NewBoolVar('')
            for b in self.requirement_block_indices
            for r in self.requirement_indices_of_block[b]
        }

    def link_takes_course_vars(self) -> None:
        """ Reify `takes_course` and `takes_course_by_sem` in terms of `takes_course_in_sem`. """
        model = self.model
        for c in self.course_indices:
            model.AddBoolOr([
                self.takes_course_in_sem[c, s]
                for s in self.semester_indices_with_precollege
            ]).OnlyEnforceIf(
                self.takes_course[c]
            )
            model.AddBoolAnd([
                self.takes_course_in_sem[c, s].Not()
                for s in self.semester_indices_with_precollege
            ]).OnlyEnforceIf(
                self.takes_course[c].Not()
            )
        
            # TODO: could try the quadratic approach to this and see how it fares
            # Reify takes_course_by_sem in terms of takes_course_in_sem
            model.Add(self.takes_course_by_sem[c, PRECOLLEGE_SEM] == self.takes_course_in_sem[c, PRECOLLEGE_SEM])
            for s in self.semester_indices:
                model.AddBoolOr([
                    self.takes_course_by_sem[c, s-1], self.takes_course_in_sem[c, s]
                ]).OnlyEnforceIf(self.takes_course_by_sem[c, s])
                model.AddBoolAnd([
                    self.takes_course_by_sem[c, s-1].Not(), self.takes_course_in_sem[c, s].Not()
                ]).OnlyEnforceIf(self.takes_course_by_sem[c, s].Not())

    def link_satisfies_vars(self) -> None:
        """ Reify `is_satisfied` in terms of `satisfies`. """
        model = self.model
        for b in self.requirement_block_indices:
            for r in self.requirement_indices_of_block[b]:
                model.AddBoolOr([
                    self.satisfies[c, b, r] for c in self.course_indices
                ]).OnlyEnforceIf(
                    self.is_satisfied[b, r]
                )
                
                model.AddBoolAnd([
                    self.satisfies[c, b, r].Not() for c in self.course_indices
                ]).OnlyEnforceIf(
                    self.is_satisfied[b, r].Not()
                )

    def satisfy_all_requirements_once(self) -> None:
        """ All requirements must be satisfied by exactly one course. """
        model = self.model
        for b in self.requirement_block_indices:
            for r in self.requirement_indices_of_block[b]:
                # A requirement should be satisfied by exactly one course
                model.Add(
                    sum(self.satisfies[c, b, r] for c in self.course_indices) == 1
                )
                # Redundant: all requirements must be satisfied
                model.Add(
                    self.is_satisfied[b, r] == 1
                )
        
    def enforce_max_courses_per_semester(self) -> None:
        """ Limit the maximum number of courses per semester based on the schedule params. """
        model = self.model

        max_sem = max([course.semester for course in self.completed_courses], default=0)

        for s in range(max_sem + 1, len(self.semester_indices) + 1):
            model.Add(
                sum(self.takes_course_in_sem[c, s] for c in self.course_indices)
                <= 
                self.schedule_params.max_courses_per_semester
            )

    def enforce_double_counting_rules(self) -> None:
        """ Limit the number of courses that can be double counted based on the schedule params. """
        model = self.model
        # possible future BUG: if we ever allow triple counting, then need to change equation below:
        # total number of courses = total number of requirements - num_double_counts

        double_counts_boolvars_between: defaultdict[tuple[Index, Index], list[cp_model.IntVar]]
        double_counts_boolvars_between = defaultdict(list)

        for c in self.course_indices:
            # Disallow triple counting
            total_num_times_counted = model.NewIntVar(0, 2, '')
            model.Add(
                total_num_times_counted == sum(
                    self.satisfies[c, b, r] 
                    for b in self.requirement_block_indices
                    for r in self.requirement_indices_of_block[b]
                )
            )

            # Count the number of double counts between each pair of blocks
            for b1, b2 in self.schedule_params.max_double_counts.keys():
                num_times_counted_in_either_block = model.NewIntVar(0, 2, '')
                model.Add(
                    num_times_counted_in_either_block == sum(
                        self.satisfies[c, b, r]
                        for b in [b1, b2]
                        for r in self.requirement_indices_of_block[b]
                    )
                )
                is_double_counted = model.NewBoolVar('')
                model.Add(num_times_counted_in_either_block == 2).OnlyEnforceIf(is_double_counted)
                model.Add(num_times_counted_in_either_block != 2).OnlyEnforceIf(is_double_counted.Not())
                double_counts_boolvars_between[b1, b2].append(is_double_counted)

        # Allow at most max_double_counts[b1, b2] courses to double count between blocks b1 and b2
        for (b1, b2), max_double_counts in self.schedule_params.max_double_counts.items():
            num_double_counts_between_blocks = model.NewIntVar(0, max_double_counts, '')
            model.Add(
                num_double_counts_between_blocks == sum(double_counts_boolvars_between[b1, b2])
            )

        # note: this is just the definition of num_double_counts
        model.Add(self.num_double_counts == sum(sum(l) for l in double_counts_boolvars_between.values()))

    def take_courses_at_most_once(self) -> None:
        """ We should only take a course at most once. """
        model = self.model
        for c in self.course_indices:
            model.Add(
                sum(self.takes_course_in_sem[c, s] for s in self.semester_indices) <= 1
            )

    def must_take_course_to_count(self) -> None:
        """ If we do not take a course, then it does not satisfy anything. """
        model = self.model
        for c in self.course_indices:
            for b in self.requirement_block_indices:
                for r in self.requirement_indices_of_block[b]:
                    model.AddImplication(
                        self.takes_course[c].Not(), 
                        self.satisfies[c, b, r].Not()
                    )

    def courses_only_satisfy_requirements(self) -> None:
        """ A course cannot satisfy anything that it is not allowed to. """
        model = self.model
        for c, course in enumerate(self.all_courses):
            for b in self.requirement_block_indices:
                for r, req in enumerate(self.schedule_params.requirement_blocks[b]):
                    if not req.satisfied_by_course(course):
                        model.Add(self.satisfies[c, b, r] == 0)

    def no_double_counting_within_requirement_blocks(self) -> None:
        """ A course can only count once within a single block of requirements. """
        model = self.model
        
        for c in self.course_indices:           
            for b in self.requirement_block_indices:
                model.Add(
                    sum(self.satisfies[c, b, r] for r in self.requirement_indices_of_block[b]) <= 1
                )

    def dont_take_unnecessary_courses(self) -> None:
        """ If a course won't satisfy any requirements, don't take it. """
        model = self.model
        taken_courses = set(course.course_id for course in self.completed_courses)
        requested_courses = set(course.course_id for course in self.course_requests)
        for c in self.course_indices:
            course_id = self.all_courses[c]['id']
            if course_id in taken_courses:
                # Don't add this constraint if the user has already taken the course
                continue

            if course_id in requested_courses:
                # Don't add this constraint if the user has requested this course
                continue

            course_satisfies_something = model.NewBoolVar('')
            model.AddBoolOr([
                self.satisfies[c, b, r] 
                for b in self.requirement_block_indices
                for r in self.requirement_indices_of_block[b]
            ]).OnlyEnforceIf(course_satisfies_something)
            model.AddBoolAnd([
                self.satisfies[c, b, r].Not()
                for b in self.requirement_block_indices
                for r in self.requirement_indices_of_block[b]
            ]).OnlyEnforceIf(course_satisfies_something.Not())
            model.AddImplication(course_satisfies_something.Not(), self.takes_course[c].Not())

    def enforce_prerequisites(self) -> None:
        """ If we have taken some course by sem s, we must have taken its prereqs by sem s-1. """
        # TODO: allow a mechanism for ignoring prereqs
        model = self.model
        taken_courses = set(course.course_id for course in self.completed_courses)
        for c, course in enumerate(self.all_courses):
            if course['id'] in taken_courses:
                continue
            for or_prereqs in course['prerequisites']:
                # Ignore prereqs in or_prereqs that we don't have an entry for
                or_prereqs_indices = [
                    self.course_id_to_index.get(prereq_id)
                    for prereq_id in or_prereqs
                    if self.course_id_to_index.get(prereq_id) is not None
                ]
                for s in self.semester_indices:
                    or_prereqs_satisfied = model.NewBoolVar('')
                    model.AddBoolOr([
                        self.takes_course_by_sem[p, s-1]
                        for p in or_prereqs_indices
                    ]).OnlyEnforceIf(or_prereqs_satisfied)
                    model.AddBoolAnd([
                        self.takes_course_by_sem[p, s-1].Not()
                        for p in or_prereqs_indices
                    ]).OnlyEnforceIf(or_prereqs_satisfied.Not())
                    model.AddImplication(self.takes_course_in_sem[c, s], or_prereqs_satisfied)

    def take_requested_courses(self) -> None:
        """ Take the courses that the student requested. """
        model = self.model

        max_sem = max([course.semester for course in self.completed_courses], default=-1)
        completed_ids = set(course.course_id for course in self.completed_courses)

        for course_id, sem in self.course_requests:
            # skip courses already taken/semesters already taken
            if sem <= max_sem:
                continue
            
            if course_id in completed_ids:
                continue

            # skip precollege credits
            if sem == 0:
                continue

            model.Add(
                self.takes_course_in_sem[self.course_id_to_index[course_id], sem] == 1
            )

    def dont_assign_precollege_semester(self) -> None:
        """ Don't schedule any pre-college credits except for the ones the user populated. """
        model = self.model
        for c, course in enumerate(self.all_courses):
            if course['id'] not in self.precollege_credits:
                model.Add(
                    self.takes_course_in_sem[c, PRECOLLEGE_SEM] == 0
                )

    def too_many_courses_infeasible(self) -> None:
        """ Give the model some helpful facts to recognize schedules with too many courses to be infeasible. """
        model = self.model
        num_semesters = self.schedule_params.num_semesters
        max_courses_per_semester = self.schedule_params.max_courses_per_semester

        num_courses_ub = num_semesters * max_courses_per_semester + len(self.precollege_credits)
        self.num_courses_taken = model.NewIntVar(0, num_courses_ub, '')
        model.Add(
            self.num_courses_taken == sum(self.takes_course[c] for c in self.course_indices)
        )
        total_num_requirements = sum(len(block) for block in self.schedule_params.requirement_blocks)
        model.Add(
            self.num_courses_taken >= total_num_requirements - self.num_double_counts
        )
    
    def take_completed_courses(self) -> None:
        """ Take the courses that the student has already completed. """
        model = self.model
        for course_id, sem in self.completed_courses:
            model.Add(
                self.takes_course_in_sem[self.course_id_to_index[course_id], sem] == 1
            )

        # disallow taking any other courses in semesters that have already gone by
        max_sem = max([course.semester for course in self.completed_courses], default=0)
        for sem in range(1, max_sem + 1):
            for c in self.course_indices:

                # skip existing courses
                add_constraint = True
                course_id = self.all_courses[c]['id']
                for course in self.completed_courses:
                    if course_id == course.course_id and course.semester == sem:
                        add_constraint = False
                
                if add_constraint:
                    model.Add(
                        self.takes_course_in_sem[c, sem] == 0
                    )
        
    def take_min_amount_of_courses_per_semester(self) -> None:
        """ Take a baseline amount of courses per sem """
        model = self.model

        max_sem = max([course.semester for course in self.completed_courses], default=0)

        for s in range(max_sem + 1, len(self.semester_indices) + 1):
            model.Add(
                sum(self.takes_course_in_sem[c, s] for c in self.course_indices)
                >=
                self.schedule_params.min_courses_per_semester
            )
    
    def minimize_maximum_difficulty(self) -> None:
        """ Main optimizer: based on creating a balanced academic load """
        model = self.model

        # get upper bound for maximum difficulty
        upper_bound = 4 * self.schedule_params.max_courses_per_semester * self.schedule_params.num_semesters
        self.max_difficulty = model.NewIntVar(0, upper_bound, '')

        # only iterate for semesters left
        max_sem = max([course.semester for course in self.completed_courses], default=0)
        self.list_difficulties = [model.NewIntVar(0, 4 * self.schedule_params.max_courses_per_semester, '') for _ in range(len(self.semester_indices))]

        for s in range(max_sem + 1, len(self.semester_indices) + 1):
            model.Add(
                self.list_difficulties[s - 1] == sum(round(self.all_courses[c]["difficulty"] if self.all_courses[c]["difficulty"] else 0) * self.takes_course_in_sem[c, s] for c in self.course_indices)
            )
        
        # minimize maximum difficulty across semesters
        model.AddMaxEquality(self.max_difficulty, self.list_difficulties)
        model.Minimize(self.max_difficulty)
        
    def dont_take_cross_listed_twice(self) -> None:
        """ Enforce cross-listing across courses """
        model = self.model

        for c, course in enumerate(self.all_courses):
            crosslistings = course["crosslistings"]

            # get all crosslisted courses indices
            cross_listing_indices = [
                self.course_id_to_index.get(crosslisting)
                for crosslisting in crosslistings
                if self.course_id_to_index.get(crosslisting) is not None
            ]

            for cross_listed_course in cross_listing_indices:
                model.AddImplication(
                    self.takes_course[c], 
<<<<<<< HEAD
                    self.takes_course[cross_listed_course])
=======
                    self.takes_course[cross_listed_course].Not())
>>>>>>> 9db3d9c9

    

            
                 
<|MERGE_RESOLUTION|>--- conflicted
+++ resolved
@@ -558,11 +558,7 @@
             for cross_listed_course in cross_listing_indices:
                 model.AddImplication(
                     self.takes_course[c], 
-<<<<<<< HEAD
-                    self.takes_course[cross_listed_course])
-=======
                     self.takes_course[cross_listed_course].Not())
->>>>>>> 9db3d9c9
 
     
 
