--- conflicted
+++ resolved
@@ -8,13 +8,9 @@
 from solver import generate_schedule
 from pdf_parse import convert_to_images, write_output_txt, get_completed_courses
 
-NUM_SEMESTERS = 8
-<<<<<<< HEAD
-MAX_COURSES_PER_SEMESTER = 6
-=======
+NUM_SEMESTERS = 10
 MAX_COURSES_PER_SEMESTER = 5
 MIN_COURSES_PER_SEMESTER = 4
->>>>>>> 6fe265d2
 
 CIS_BSE: RequirementBlock = [
     # === ENGINEERING ===
@@ -100,14 +96,14 @@
 
 ALL_REQUIREMENT_BLOCKS: list[RequirementBlock] = [
     CIS_BSE,
-    # CIS_MSE,
+    CIS_MSE,
     SEAS_WRIT,
 ]
 block_idx = lambda block: {tuple(block): b for b, block in enumerate(ALL_REQUIREMENT_BLOCKS)}[tuple(block)]
 MAX_DOUBLE_COUNTING: dict[tuple[Index, Index], Optional[int]] = {
-    # (block_idx(CIS_BSE), block_idx(CIS_MSE)): 3,
+    (block_idx(CIS_BSE), block_idx(CIS_MSE)): 3,
     (block_idx(CIS_BSE), block_idx(SEAS_WRIT)): None,
-    # (block_idx(CIS_MSE), block_idx(SEAS_WRIT)): 0
+    (block_idx(CIS_MSE), block_idx(SEAS_WRIT)): 0
 }
 
 
@@ -142,6 +138,8 @@
     course_id for course_id, _ in COMPLETED
 )
 
+COMPLETED_COURSE_IDS = set()
+
 def raise_for_missing_courses(all_courses: list[CourseInfo], requirements: list[Requirement]) -> None:
     courses_from_reqs = set(
         course_id for req in requirements for course_id in req.courses
@@ -152,7 +150,6 @@
 
 all_courses = fetch_course_infos()
 
-<<<<<<< HEAD
 # add 3 free elective wild character courses (since each course can only be taken once)
 for i in range(1, 4):
     all_courses.append({
@@ -168,9 +165,8 @@
         "requirements": [],
         "sections": []
     })
-=======
+
 REQUESTED_AND_COMPLETED_IDS = COMPLETED_COURSE_IDS.union(REQUESTED_COURSE_IDS)
->>>>>>> 6fe265d2
 
 # optimization to make the model smaller:
 # only need to consider courses that satisfy at least one of our requirements
